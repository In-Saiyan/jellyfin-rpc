--- conflicted
+++ resolved
@@ -30,10 +30,7 @@
 
 [dependencies.jellyfin-rpc]
 path = "../jellyfin-rpc"
-<<<<<<< HEAD
-=======
 #version = "1.3.1"
->>>>>>> c7339e1b
 
 [dependencies.clap]
 features = ["derive"]
