use discord_rich_presence::activity::{ActivityType, Button as ActButton};
use discord_rich_presence::{
    activity::{Activity, Assets, Timestamps},
    DiscordIpc, DiscordIpcClient,
};
pub use error::JfError;
pub use jellyfin::{Button, MediaType};
use jellyfin::{ExternalUrl, PlayTime, RawSession, Session};
use log::debug;
use reqwest::header::{HeaderMap, AUTHORIZATION};
use serde::{Deserialize, Serialize};
use std::str::FromStr;
use url::Url;
use crate::BlacklistedLibraries::{Initialized, Uninitialized};
use crate::jellyfin::{NowPlayingItem, VirtualFolder};

mod error;
mod external;
mod jellyfin;
#[cfg(test)]
mod tests;

pub(crate) type JfResult<T> = Result<T, Box<dyn std::error::Error>>;

pub const VERSION: Option<&'static str> = option_env!("CARGO_PKG_VERSION");

/// Client used to interact with jellyfin and discord
pub struct Client {
    discord_ipc_client: DiscordIpcClient,
    url: Url,
    usernames: Vec<String>,
    reqwest: reqwest::blocking::Client,
    session: Option<Session>,
    buttons: Option<Vec<Button>>,
    episode_display_options: EpisodeDisplayOptions,
    music_display_options: DisplayOptions,
    movies_display_options: DisplayOptions,
    blacklist: Blacklist,
    show_paused: bool,
    show_images: bool,
    imgur_options: ImgurOptions,
    large_image_text: String,
}

impl Client {
    /// Calls the `ClientBuilder::new()` function
    pub fn builder() -> ClientBuilder {
        ClientBuilder::new()
    }

    /// Connects to the discord socket
    pub fn connect(&mut self) -> JfResult<()> {
        self.discord_ipc_client.connect()
    }

    /// Reconnects to the discord socket
    pub fn reconnect(&mut self) -> JfResult<()> {
        self.discord_ipc_client.reconnect()
    }

    /// Clears current activity on discord if anything is being displayed
    ///
    /// # Example
    /// ```no_run
    /// use jellyfin_rpc::Client;
    ///
    /// let mut builder = Client::builder();
    /// builder.api_key("abcd1234")
    ///     .url("https://jellyfin.example.com")
    ///     .username("user");    
    ///
    /// let mut client = builder.build().unwrap();
    ///
    /// client.connect().unwrap();
    ///
    /// client.set_activity().unwrap();
    ///
    /// client.clear_activity().unwrap();
    /// ```
    pub fn clear_activity(&mut self) -> JfResult<()> {
        self.discord_ipc_client.clear_activity()
    }

    /// Gathers information from jellyfin about what is being played and displays it according to the options supplied to the builder.
    ///
    /// # Example
    /// ```no_run
    /// use jellyfin_rpc::Client;
    ///
    /// let mut builder = Client::builder();
    /// builder.api_key("abcd1234")
    ///     .url("https://jellyfin.example.com")
    ///     .username("user");    
    ///
    /// let mut client = builder.build().unwrap();
    ///
    /// client.connect().unwrap();
    ///
    /// client.set_activity().unwrap();
    /// ```
    pub fn set_activity(&mut self) -> JfResult<String> {
        self.get_session()?;

        // Make sure the blacklist cache is loaded/valid
        match &self.blacklist.libraries {
            Uninitialized => {
                self.reload_blacklist();
            },
            _ => {}
        }

        if let Some(session) = &self.session {
            if session.now_playing_item.media_type == MediaType::None {
                return Err(Box::new(JfError::UnrecognizedMediaType));
            }

            if self.check_blacklist()? {
                return Err(Box::new(JfError::ContentBlacklist));
            }

            let mut activity = Activity::new();

            let mut image_url = Url::from_str("https://i.imgur.com/oX6vcds.png")?;

            if session.now_playing_item.media_type == MediaType::LiveTv {
                image_url = Url::from_str("https://i.imgur.com/XxdHOqm.png")?;
            } else if self.imgur_options.enabled && self.show_images {
                if let Ok(imgur_url) = external::imgur::get_image(self) {
                    image_url = imgur_url;
                } else {
                    debug!("imgur::get_image() didnt return an image, using default..")
                }
            } else if self.show_images {
                if let Ok(iu) = self.get_image() {
                    image_url = iu;
                } else {
                    debug!("self.get_image() didnt return an image, using default..")
                }
            }

            let mut assets = Assets::new().large_image(image_url.as_str());

            if !self.large_image_text.is_empty() {
                assets = assets.large_text(&self.large_image_text);
            }

            let mut timestamps = Timestamps::new();

            match session.get_time()? {
                PlayTime::Some(start, end) => timestamps = timestamps.start(start).end(end),
                PlayTime::None => (),
                PlayTime::Paused if self.show_paused => {
                    assets = assets
                        .small_image("https://i.imgur.com/wlHSvYy.png")
                        .small_text("Paused");
                }
                PlayTime::Paused => return Ok(String::new()),
            }

            let buttons: Vec<Button>;

            if let Some(b) = self.get_buttons() {
                // This gets around the value being dropped immediately at the end of this if statement
                buttons = b;
                activity = activity.buttons(
                    buttons
                        .iter()
                        .map(|b| ActButton::new(&b.name, &b.url))
                        .collect(),
                );
            }

            let mut state = self.get_state();

            if state.len() > 128 {
                state = state.chars().take(128).collect();
            } else if state.len() < 3 {
                // Add three zero width joiners due to discord requiring a minimum length of 3 chars in statuses
                state += "‎‎‎";
            }

            let mut details = self.get_details();

            if details.len() > 128 {
                details = details.chars().take(128).collect();
            } else if details.len() < 3 {
                // add three (3) zero width joiners
                details += "‎‎‎";
            }

            let mut image_text = self.get_image_text();

            if image_text.is_empty() {
                image_text = format!("Jellyfin-RPC v{}", VERSION.unwrap_or("UNKNOWN"));
            }

            if image_text.len() > 128 {
                image_text = image_text.chars().take(128).collect();
            } else if image_text.len() < 3 {
                // add three zero width joiners
                image_text += "‎‎‎";
            }

            assets = assets.large_text(image_text.as_str());

            match session.now_playing_item.media_type {
                MediaType::Book => (),
                MediaType::Music | MediaType::AudioBook => {
                    activity = activity.activity_type(ActivityType::Listening)
                }
                _ => activity = activity.activity_type(ActivityType::Watching),
            }

            activity = activity
                .timestamps(timestamps)
                .assets(assets)
                .details(&details)
                .state(&state);

            self.discord_ipc_client.set_activity(activity)?;

            return Ok(format!("{} | {}", details, state));
        }
        Ok(String::new())
    }

    fn get_session(&mut self) -> Result<(), reqwest::Error> {
        let sessions: Vec<RawSession> = self
            .reqwest
            .get(format!("{}Sessions", self.url))
            .send()?
            .json()?;

        debug!("Found {} sessions", sessions.len());

        for session in sessions {
            debug!("Session username is {:?}", session.user_name);
            if let Some(username) = session.user_name.as_ref() {
                if self
                    .usernames
                    .iter()
                    .all(|u| username.to_lowercase() != u.to_lowercase())
                {
                    continue;
                }

                if session.now_playing_item.is_none() {
                    continue;
                }
                debug!("NowPlayingItem exists");

                if session.play_state.is_none() {
                    continue;
                }
                debug!("PlayState exists");

                let session = session.build();

                if session
                    .now_playing_item
                    .extra_type
                    .as_ref()
                    .is_some_and(|et| et == "ThemeSong")
                {
                    debug!("Session is playing a theme song, continuing loop");
                    continue;
                }

                self.session = Some(session);
                return Ok(());
            }
        }
        self.session = None;
        Ok(())
    }

    fn get_buttons(&self) -> Option<Vec<Button>> {
        let session = self.session.as_ref()?;

        let mut activity_buttons: Vec<Button> = Vec::new();

        if let (Some(ext_urls), Some(buttons)) = (
            &session.now_playing_item.external_urls,
            self.buttons.as_ref(),
        ) {
            let ext_urls: Vec<&ExternalUrl> = ext_urls
                .iter()
                .filter(|eu| {
                    !eu.url.starts_with("http://localhost")
                        && !eu.url.starts_with("https://localhost")
                })
                .collect();
            let mut i = 0;
            for button in buttons {
                if activity_buttons.len() == 2 {
                    break;
                }

                if button.is_dynamic() {
                    if ext_urls.len() > i {
                        activity_buttons.push(Button::new(
                            ext_urls[i].name.clone(),
                            ext_urls[i].url.clone(),
                        ));
                        i += 1;
                    }
                } else {
                    activity_buttons.push(button.clone())
                }
            }
            return Some(activity_buttons);
        } else if let Some(buttons) = self.buttons.as_ref() {
            for button in buttons {
                if activity_buttons.len() == 2 {
                    break;
                }

                if !button.is_dynamic() {
                    activity_buttons.push(button.clone())
                }
            }
            return Some(activity_buttons);
        } else if let Some(ext_urls) = &session.now_playing_item.external_urls {
            let ext_urls: Vec<&ExternalUrl> = ext_urls
                .iter()
                .filter(|eu| {
                    !eu.url.starts_with("http://localhost")
                        && !eu.url.starts_with("https://localhost")
                })
                .collect();
            for ext_url in ext_urls {
                if activity_buttons.len() == 2 {
                    break;
                }

                activity_buttons.push(Button::new(ext_url.name.clone(), ext_url.url.clone()))
            }
            return Some(activity_buttons);
        }
        None
    }

    fn get_image(&self) -> JfResult<Url> {
        let session = self.session.as_ref().unwrap();

        let path = "Items/".to_string() + &session.item_id + "/Images/Primary";

        let image_url = self.url.join(&path)?;

        if self
            .reqwest
            .get(image_url.as_ref())
            .send()?
            .text()?
            .contains("does not have an image of type Primary")
        {
            Err(Box::new(JfError::NoImage))
        } else {
            Ok(image_url)
        }
    }

    fn sanitize_display_format(input: &str) -> String {
        // Remove unnecessary spaces
        let mut result = input.split_whitespace().collect::<Vec<&str>>().join(" ");

        // Remove duplicated separators
        while result.contains("{sep}{sep}") || result.contains("{sep} {sep}") {
            result = result.replace("{sep}{sep}", "{sep}");
            result = result.replace("{sep} {sep}", "{sep}");
        }

        // Remove unnecessary separators
        while result.starts_with("{sep}") {
            result = result
                .drain(5..)
                .collect::<String>()
                .trim_start()
                .to_string();
        }

        while result.ends_with("{sep}") {
            result = result
                .drain(..result.len() - 5)
                .collect::<String>()
                .trim_end()
                .to_string();
        }

        result
    }

    fn parse_music_display(&self, input: &str) -> String {
        let mut result = input.trim().to_string();
        let session = self.session.as_ref().unwrap();

        let separator = &self.music_display_options.separator;
        let track = session.now_playing_item.name.as_ref();
        let artists = session.format_artists();
        let genres = session
            .now_playing_item
            .genres
            .as_ref()
            .unwrap_or(&vec!["".to_string()])
            .join(", ");
        let year = session
            .now_playing_item
            .production_year
            .map(|y| y.to_string())
            .unwrap_or_default();
        let album = session
            .now_playing_item
            .album
            .as_ref()
            .unwrap_or(&"".to_string())
            .clone();

        result = result
            .replace("{track}", track)
            .replace("{album}", &album)
            .replace("{artists}", &artists)
            .replace("{genres}", &genres)
            .replace("{year}", &year)
            .replace("{version}", VERSION.unwrap_or("UNKNOWN"));

        Self::sanitize_display_format(&result).replace("{sep}", separator)
    }

    fn parse_movies_display(&self, input: &str) -> String {
        let mut result = input.trim().to_string();
        let session = self.session.as_ref().unwrap();

        let separator = &self.movies_display_options.separator;
        let title = session.now_playing_item.name.as_ref();
        let genres = session
            .now_playing_item
            .genres
            .as_ref()
            .unwrap_or(&vec!["".to_string()])
            .join(", ");
        let year = session
            .now_playing_item
            .production_year
            .map(|y| y.to_string())
            .unwrap_or_default();
        let critic_score = &session
            .now_playing_item
            .critic_rating
            .map(|s| format!("🍅 {}/100", s))
            .unwrap_or_default();
        let community_score = &session
            .now_playing_item
            .community_rating
            .map(|s| format!("⭐ {:.1}/10", s))
            .unwrap_or_default();

        result = result
            .replace("{title}", title)
            .replace("{genres}", &genres)
            .replace("{year}", &year)
            .replace("{critic-score}", critic_score)
            .replace("{community-score}", community_score)
            .replace("{version}", VERSION.unwrap_or("UNKNOWN"));

        Self::sanitize_display_format(&result).replace("{sep}", separator)
    }

    fn get_details(&self) -> String {
        let session = self.session.as_ref().unwrap();

        match session.now_playing_item.media_type {
            MediaType::Music => {
                let display_details_format = &self
                    .music_display_options
                    .display
                    .details_text
                    .as_ref()
                    .unwrap();
                self.parse_music_display(
                    display_details_format
                        .replace("{__default}", "{track}")
                        .as_str(),
                )
            }
            MediaType::Movie => {
                let display_details_format = &self
                    .movies_display_options
                    .display
                    .details_text
                    .as_ref()
                    .unwrap();
                self.parse_movies_display(
                    display_details_format
                        .replace("{__default}", "{title}")
                        .as_str(),
                )
            }
            MediaType::Episode => session
                .now_playing_item
                .series_name
                .as_ref()
                .map(|s| s.to_string())
                .unwrap_or_else(|| session.now_playing_item.name.to_string()),
            MediaType::AudioBook => session
                .now_playing_item
                .album
                .as_ref()
                .map(|a| a.to_string())
                .unwrap_or_else(|| session.now_playing_item.name.to_string()),
            _ => session.now_playing_item.name.to_string(),
        }
    }

    fn get_state(&self) -> String {
        let session = self.session.as_ref().unwrap();

        match session.now_playing_item.media_type {
            MediaType::Episode => {
                let episode = (
                    session.now_playing_item.index_number.unwrap_or(0),
                    session.now_playing_item.index_number_end,
                );
                let mut state = String::new();

                if let Some(season) = session.now_playing_item.parent_index_number {
                    if self.episode_display_options.prefix {
                        state += &format!("S{:02}", season);
                    } else {
                        state += &format!("S{}", season);
                    }
                }

                if !state.is_empty() && self.episode_display_options.divider {
                    state += " - "
                }

                if let (first, Some(last)) = episode {
                    if self.episode_display_options.prefix {
                        state += &format!("E{:02} - {:02}", first, last)
                    } else {
                        state += &format!("E{} - {}", first, last)
                    }
                } else {
                    let (episode, _) = episode;
                    if self.episode_display_options.prefix {
                        state += &format!("E{:02}", episode)
                    } else {
                        state += &format!("E{}", episode)
                    }
                }

                if !self.episode_display_options.simple {
                    state += &format!(" {}", session.now_playing_item.name)
                }

                state
            }
            MediaType::LiveTv => "Live TV".to_string(),
            MediaType::Music => {
                let display_state_format = &self
                    .music_display_options
                    .display
                    .state_text
                    .as_ref()
                    .unwrap();
                self.parse_music_display(
                    display_state_format
                        .replace("{__default}", "By {artists} {sep} ")
                        .as_str(),
                )
            }
            MediaType::Book => {
                let mut state = String::new();

                if let Some(position_ticks) = session.play_state.position_ticks {
                    let ticks_to_pages = 10000;

                    let page = position_ticks / ticks_to_pages;

                    state += &format!("Reading page {}", page);
                }

                state
            }
            MediaType::AudioBook => {
                let mut state = String::new();

                let artists = session.format_artists();

                let genres = session
                    .now_playing_item
                    .genres
                    .as_ref()
                    .unwrap_or(&vec!["".to_string()])
                    .join(", ");

                if !artists.is_empty() {
                    state += &format!("By {}", artists)
                }

                if !state.is_empty() && !genres.is_empty() {
                    state += " - "
                }

                state += &genres;

                state
            }
            MediaType::Movie => {
                let display_state_format = &self
                    .movies_display_options
                    .display
                    .state_text
                    .as_ref()
                    .unwrap();
                self.parse_movies_display(display_state_format.replace("{__default}", "").as_str())
            }
            _ => session
                .now_playing_item
                .genres
                .as_ref()
                .unwrap_or(&vec!["".to_string()])
                .join(", "),
        }
    }

<<<<<<< HEAD
=======
    fn get_image_text(&self) -> String {
        let session = self.session.as_ref().unwrap();

        match session.now_playing_item.media_type {
            MediaType::Music => {
                let display_image_format = &self
                    .music_display_options
                    .display
                    .image_text
                    .as_ref()
                    .unwrap();
                self.parse_music_display(display_image_format)
            }
            MediaType::Movie => {
                let display_image_format = &self
                    .movies_display_options
                    .display
                    .image_text
                    .as_ref()
                    .unwrap();
                self.parse_movies_display(display_image_format)
            }
            _ => "".to_string(),
        }
    }

    fn get_ancestors(&self) -> JfResult<Vec<Item>> {
        let session = self.session.as_ref().unwrap();

        let ancestors: Vec<Item> = self
            .reqwest
            .get(
                self.url
                    .join(&format!("Items/{}/Ancestors", session.now_playing_item.id))?,
            )
            .send()?
            .json()?;

        debug!("Ancestors: {:?}", ancestors);

        Ok(ancestors)
    }

>>>>>>> 117f067c
    fn check_blacklist(&self) -> JfResult<bool> {
        let session = self.session.as_ref().unwrap();

        if self
            .blacklist
            .media_types
            .iter()
            .any(|m| m == &session.now_playing_item.media_type)
        {
            return Ok(true);
        }

        if self.blacklist.check_item(&session.now_playing_item)
        {
            return Ok(true);
        }

        Ok(false)
    }

    /// Fetch the virtual folder list and filter out the blacklisted libraries
    fn fetch_blacklist(&self) -> JfResult<Vec<VirtualFolder>> {
        let virtual_folders : Vec<VirtualFolder> = self.reqwest
            .get(
                self.url
                    .join(&"Library/VirtualFolders".to_string())?,
            )
            .send()?
            .json()?;

        Ok(virtual_folders
            .into_iter()
            .filter(|library_folder| self.blacklist.libraries_names.contains(library_folder.name.as_ref().unwrap())).collect()
        )
    }

    /// Reload the library list from Jellyfin and filter out the user-provided blacklisted libraries
    fn reload_blacklist(&mut self) {
        self.blacklist.libraries = Initialized(self.fetch_blacklist().unwrap())
    }
}

struct EpisodeDisplayOptions {
    divider: bool,
    prefix: bool,
    simple: bool,
}

struct DisplayOptions {
    separator: String,
    display: DisplayFormat,
}

/// Represents the formatting details for `Display`.
#[derive(Debug, Serialize, Deserialize, Clone, PartialEq, Default)]
pub struct DisplayFormat {
    /// First line of the activity.
    pub details_text: Option<String>,
    /// Second line of the activity.
    pub state_text: Option<String>,
    /// Third line / large image text of the activity.
    pub image_text: Option<String>,
}

/// Converts legacy `Vec<String>` to `DisplayFormat`
impl From<Vec<String>> for DisplayFormat {
    fn from(items: Vec<String>) -> Self {
        let details_text = "{__default}".to_string();
        let image_text = "Jellyfin-RPC v{version}".to_string();
        let mut state_text = "{__default}".to_string();

        let items_joined = items
            .iter()
            .map(|i| format!("{{{}}}", i.trim()))
            .collect::<Vec<String>>()
            .join(" {sep} ");

        if !items_joined.is_empty() {
            state_text += &items_joined;
        }

        DisplayFormat {
            details_text: Some(details_text),
            state_text: Some(state_text),
            image_text: Some(image_text),
        }
    }
}

/// Reuses `DisplayFormat::from(Vec<String>)`
impl From<String> for DisplayFormat {
    fn from(item: String) -> Self {
        let data: Vec<String> = item.split(',').map(|d| d.to_string()).collect();
        DisplayFormat::from(data)
    }
}

struct Blacklist {
    media_types: Vec<MediaType>,
    libraries_names: Vec<String>,
    libraries: BlacklistedLibraries
}

enum BlacklistedLibraries {
    Uninitialized,
    Initialized(Vec<VirtualFolder>),
}

impl Blacklist {

    /// Check whether a [NowPlayingItem] is in a blacklisted library
    fn check_item(&self, playing_item: &NowPlayingItem) -> bool {
        debug!("Checking if an item is blacklisted: {}", playing_item.name);
        self.check_path(&*playing_item.path.as_ref().unwrap())
    }

    /// Check whether a path is in a blacklisted library
    fn check_path(&self, item_path: &str) -> bool {
        match &self.libraries {
            Initialized (libraries) => {
                debug!("Checking path: {}", item_path);
                libraries
                    .iter()
                    .any(|blacklisted_mf| {
                        blacklisted_mf.locations.iter().any(|physical_folder| {
                            debug!("BL path: {}", physical_folder);
                            item_path.starts_with(physical_folder)
                        })
                    })

            }
            _ => {
                false
            }
        }
    }
}

struct ImgurOptions {
    enabled: bool,
    client_id: String,
    urls_location: String,
}

/// Used to build a new Client
#[derive(Default)]
pub struct ClientBuilder {
    url: String,
    client_id: String,
    api_key: String,
    self_signed: bool,
    usernames: Vec<String>,
    buttons: Option<Vec<Button>>,
    episode_divider: bool,
    episode_prefix: bool,
    episode_simple: bool,
    music_separator: String,
    music_display: DisplayFormat,
    movies_separator: String,
    movies_display: DisplayFormat,
    blacklist_media_types: Vec<MediaType>,
    blacklist_libraries: Vec<String>,
    show_paused: bool,
    show_images: bool,
    use_imgur: bool,
    imgur_client_id: String,
    imgur_urls_file_location: String,
    large_image_text: String,
}

impl ClientBuilder {
    /// Returns a ClientBuilder with some default options set
    pub fn new() -> Self {
        Self {
            client_id: "1053747938519679018".to_string(),
            music_separator: "-".to_string(),
            music_display: DisplayFormat::from(vec!["genres".to_string()]),
            movies_separator: "-".to_string(),
            movies_display: DisplayFormat::from(vec!["genres".to_string()]),
            show_paused: true,
            ..Default::default()
        }
    }

    /// Jellyfin URL to be used by the client.
    ///
    /// Has no default.
    pub fn url<T: Into<String>>(&mut self, url: T) -> &mut Self {
        self.url = url.into();
        self
    }

    /// Discord Application ID that the client will use when connecting to Discord.
    ///
    /// Defaults to `"1053747938519679018"`.
    pub fn client_id<T: Into<String>>(&mut self, client_id: T) -> &mut Self {
        self.client_id = client_id.into();
        self
    }

    /// Jellyfin API Key that will be used to gather data about what is being played.
    ///
    /// Has no default.
    pub fn api_key<T: Into<String>>(&mut self, api_key: T) -> &mut Self {
        self.api_key = api_key.into();
        self
    }

    /// Controls the use of certificate validation in reqwest.
    ///
    /// Defaults to `false`.
    pub fn self_signed(&mut self, self_signed: bool) -> &mut Self {
        self.self_signed = self_signed;
        self
    }

    /// Usernames that should be matched when checking Jellyfin sessions.
    ///
    /// Has no default.
    ///
    /// # Warning
    /// This overwrites the value set in `ClientBuilder::Username()`,
    /// only one of these 2 should be used
    pub fn usernames(&mut self, usernames: Vec<String>) -> &mut Self {
        self.usernames = usernames;
        self
    }

    /// same as `ClientBuilder::Usernames()` but will only accept a single username
    ///
    /// Has no default.
    ///
    /// # Warning
    /// This overwrites the value set in `ClientBuilder::Usernames()`,
    /// only one of these 2 should be used
    pub fn username<T: Into<String>>(&mut self, username: T) -> &mut Self {
        self.usernames = vec![username.into()];
        self
    }

    /// buttons to be displayed on the activity.
    /// Pass an empty `Vec::new()` to display no buttons
    ///
    /// Defaults to dynamic buttons generated from the Jellyfin session.
    pub fn buttons(&mut self, buttons: Vec<Button>) -> &mut Self {
        self.buttons = Some(buttons);
        self
    }

    /// Splits season and episode numbers with a dash.
    ///
    /// Defaults to `false`.
    ///
    /// # Example
    /// S1E1 Pilot -> S1 - E1 Pilot
    pub fn episode_divider(&mut self, val: bool) -> &mut Self {
        self.episode_divider = val;
        self
    }

    /// Adds leading 0's to season and episode numbers.
    ///
    /// Defaults to `false`.
    ///
    /// # Example
    /// S1E1 Pilot -> S01E01 Pilot
    pub fn episode_prefix(&mut self, val: bool) -> &mut Self {
        self.episode_prefix = val;
        self
    }

    /// Removes the episode name from the activity.
    ///
    /// Defaults to `false`.
    ///
    /// # Example
    /// S1E1 Pilot -> S1E1
    pub fn episode_simple(&mut self, val: bool) -> &mut Self {
        self.episode_simple = val;
        self
    }

    pub fn music_separator<T: Into<String>>(&mut self, separator: T) -> &mut Self {
        self.music_separator = separator.into();
        self
    }

    pub fn music_display(&mut self, display: DisplayFormat) -> &mut Self {
        self.music_display = display;
        self
    }

    pub fn movies_separator<T: Into<String>>(&mut self, separator: T) -> &mut Self {
        self.movies_separator = separator.into();
        self
    }

    pub fn movies_display(&mut self, display: DisplayFormat) -> &mut Self {
        self.movies_display = display;
        self
    }

    /// Blacklist certain `MediaType`s so they don't display.
    ///
    /// Defaults to `Vec::new()`.
    pub fn blacklist_media_types(&mut self, media_types: Vec<MediaType>) -> &mut Self {
        self.blacklist_media_types = media_types;
        self
    }

    /// Blacklist certain libraries so they don't display.
    ///
    /// Defaults to `Vec::new()`.
    pub fn blacklist_libraries(&mut self, libraries: Vec<String>) -> &mut Self {
        self.blacklist_libraries = libraries;
        self
    }

    /// Show activity when paused.
    ///
    /// Defaults to `true`.
    pub fn show_paused(&mut self, val: bool) -> &mut Self {
        self.show_paused = val;
        self
    }

    /// Show images from jellyfin on the activity.
    ///
    /// Defaults to `false`.
    pub fn show_images(&mut self, val: bool) -> &mut Self {
        self.show_images = val;
        self
    }

    /// Use imgur for images, uploads images from jellyfin to imgur and stores the imgur links in a local cache
    ///
    /// Defaults to `false`.
    pub fn use_imgur(&mut self, val: bool) -> &mut Self {
        self.use_imgur = val;
        self
    }

    /// Imgur client id, used to upload images through their API.
    ///
    /// Empty by default.
    pub fn imgur_client_id<T: Into<String>>(&mut self, client_id: T) -> &mut Self {
        self.imgur_client_id = client_id.into();
        self
    }

    /// Where to store the URLs to images uploaded to imgur.
    /// Having this cache lets you avoid uploading the same image several times to their service.
    ///
    /// Empty by default.
    ///
    /// # Warning
    /// Setting this to something like `/dev/null` is **NOT** recommended,
    /// jellyfin-rpc will upload the image every time you call `Client::set_activity()`
    /// if it can't find the image its looking for in the cache.
    pub fn imgur_urls_file_location<T: Into<String>>(&mut self, location: T) -> &mut Self {
        self.imgur_urls_file_location = location.into();
        self
    }

    /// Text to be displayed when hovering the large activity image in Discord
    ///
    /// Empty by default
    pub fn large_image_text<T: Into<String>>(&mut self, text: T) -> &mut Self {
        self.large_image_text = text.into();
        self
    }

    /// Builds a client from the options specified in the builder.
    ///
    /// # Example
    /// ```
    /// use jellyfin_rpc::ClientBuilder;
    ///
    /// let mut builder = ClientBuilder::new();
    /// builder.api_key("abcd1234")
    ///     .url("https://jellyfin.example.com")
    ///     .username("user");
    ///
    /// let mut client = builder.build().unwrap();
    /// ```
    pub fn build(self) -> JfResult<Client> {
        if self.url.is_empty() || self.usernames.is_empty() || self.api_key.is_empty() {
            return Err(Box::new(JfError::MissingRequiredValues));
        }

        let mut headers = HeaderMap::new();

        headers.insert(
            AUTHORIZATION,
            format!("MediaBrowser Token=\"{}\"", self.api_key).parse()?,
        );
        headers.insert("X-Emby-Token", self.api_key.parse()?);

        Ok(Client {
            discord_ipc_client: DiscordIpcClient::new(&self.client_id)?,
            url: self.url.parse()?,
            reqwest: reqwest::blocking::Client::builder()
                .default_headers(headers)
                .danger_accept_invalid_certs(self.self_signed)
                .build()?,
            usernames: self.usernames,
            buttons: self.buttons,
            session: None,
            episode_display_options: EpisodeDisplayOptions {
                divider: self.episode_divider,
                prefix: self.episode_prefix,
                simple: self.episode_simple,
            },
            music_display_options: DisplayOptions {
                separator: self.music_separator,
                display: self.music_display,
            },
            movies_display_options: DisplayOptions {
                separator: self.movies_separator,
                display: self.movies_display,
            },
            blacklist: Blacklist {
                media_types: self.blacklist_media_types,
                libraries_names: self.blacklist_libraries,
                libraries: Uninitialized,
            },
            show_paused: self.show_paused,
            show_images: self.show_images,
            imgur_options: ImgurOptions {
                enabled: self.use_imgur,
                client_id: self.imgur_client_id,
                urls_location: self.imgur_urls_file_location,
            },
            large_image_text: self.large_image_text,
        })
    }
}<|MERGE_RESOLUTION|>--- conflicted
+++ resolved
@@ -624,8 +624,6 @@
         }
     }
 
-<<<<<<< HEAD
-=======
     fn get_image_text(&self) -> String {
         let session = self.session.as_ref().unwrap();
 
@@ -652,24 +650,6 @@
         }
     }
 
-    fn get_ancestors(&self) -> JfResult<Vec<Item>> {
-        let session = self.session.as_ref().unwrap();
-
-        let ancestors: Vec<Item> = self
-            .reqwest
-            .get(
-                self.url
-                    .join(&format!("Items/{}/Ancestors", session.now_playing_item.id))?,
-            )
-            .send()?
-            .json()?;
-
-        debug!("Ancestors: {:?}", ancestors);
-
-        Ok(ancestors)
-    }
-
->>>>>>> 117f067c
     fn check_blacklist(&self) -> JfResult<bool> {
         let session = self.session.as_ref().unwrap();
 
