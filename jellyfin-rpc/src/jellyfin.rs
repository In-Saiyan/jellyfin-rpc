--- conflicted
+++ resolved
@@ -159,11 +159,8 @@
     pub external_urls: Option<Vec<ExternalUrl>>,
     pub critic_rating: Option<i64>,
     pub community_rating: Option<f64>,
-<<<<<<< HEAD
     pub original_title: Option<String>,
-=======
     pub path: Option<String>,
->>>>>>> c7339e1b
     // Episode related
     pub parent_index_number: Option<i32>,
     pub index_number: Option<i32>,
